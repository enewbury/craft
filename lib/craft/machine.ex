--- conflicted
+++ resolved
@@ -477,19 +477,11 @@
   @impl true
   def handle_call(:state, _from, state) do
     machine_state =
-<<<<<<< HEAD
-      if function_exported?(state.module, :dump, 1) do
-        state.module.dump(state.private)
-      else
-        {:not_implemented, {state.module, {:dump, 1}}}
-      end
-=======
     if function_exported?(state.module, :dump, 1) do
       state.module.dump(state.private)
     else
       {:not_implemented, {state.module, {:dump, 1}}}
     end
->>>>>>> c670325b
 
     {:reply, %{state: state, machine_state: machine_state}, state}
   end
